_Q: Oh cool, a new RepRap slicer?_

A: Yes.

# Slic3r

## What's it?

Slic3r is a G-code generator for 3D printers. It's compatible with RepRaps,
Makerbots, Ultimakers and many more machines.

See the [project homepage](http://slic3r.org/) at slic3r.org and the
[documentation](https://github.com/alexrj/Slic3r/wiki/Documentation) on the Slic3r wiki for more information.

## What language is it written in?

Proudly Perl, with some parts in C++.
If you're wondering why Perl, see http://xkcd.com/224/

## What's its current status?

Slic3r current key features are:

* multi-platform (Linux/Mac/Win) and packaged as standalone-app with no dependencies required;
* easy configuration/calibration;
* read binary and ASCII STL files as well as OBJ and AMF;
* powerful command line interface;
* easy GUI with plating and manipulation facilities;
* multithreaded;
* multiple infill patterns, with customizable density and angle;
* retraction;
* skirt;
* infill every N layers (like the "Skin" plugin for Skeinforge);
* detect optimal infill direction for bridges;
* save configuration profiles;
* center print around bed center point;
* multiple solid layers near horizontal external surfaces;
* ability to scale, rotate and duplicate input objects;
* customizable initial and final G-code;
* support material;
* cooling and fan control;
* use different speed for bottom layer, perimeters, small perimeters, bridges, solid infill;
* ability to print complete objects before moving onto next one.

Experimental features include:

* generation of G2/G3 commands for native arcs;
* G0 commands for fast retraction.

Roadmap includes the following goals:

* output some statistics;
* support material for internal perimeters;
* more GUI work;
* more fill patterns;
* a more complete roadmap is needed too ;-)

## How to install?

It's very easy. See the [project homepage](http://slic3r.org/)
for instructions and links to the precompiled packages that you can just
download and run, with no dependencies required.

## Can I help?

Sure! Drop me a line at aar@cpan.org. You can also 
find me in #reprap and in #slic3r on FreeNode with the nickname _Sound_.
Before sending patches and pull requests contact me to discuss your proposed
changes: this way we'll ensure nobody wastes their time and no conflicts arise
in development.

## What's Slic3r license?

Slic3r is licensed under the _GNU Affero General Public License, version 3_.
The author is Alessandro Ranellucci.

The [Silk icon set](http://www.famfamfam.com/lab/icons/silk/) used in Slic3r is
licensed under the _Creative Commons Attribution 3.0 License_.
The author of the Silk icon set is Mark James.

## How can I invoke slic3r.pl using the command line?

    Usage: slic3r.pl [ OPTIONS ] file.stl
    
        --help              Output this usage screen and exit
        --version           Output the version of Slic3r and exit
        --save <file>       Save configuration to the specified file
        --load <file>       Load configuration from the specified file. It can be used 
                            more than once to load options from multiple files.
        -o, --output <file> File to output gcode to (by default, the file will be saved
                            into the same directory as the input file using the 
                            --output-filename-format to generate the filename)
    
      Output options:
        --output-filename-format
                            Output file name format; all config options enclosed in brackets
                            will be replaced by their values, as well as [input_filename_base]
                            and [input_filename] (default: [input_filename_base].gcode)
        --post-process      Generated G-code will be processed with the supplied script;
                            call this more than once to process through multiple scripts.
        --export-svg        Export a SVG file containing slices instead of G-code.
        -m, --merge         If multiple files are supplied, they will be composed into a single 
                            print rather than processed individually.
      
      Printer options:
        --nozzle-diameter   Diameter of nozzle in mm (default: 0.5)
        --print-center      Coordinates in mm of the point to center the print around 
                            (default: 100,100)
        --z-offset          Additional height in mm to add to vertical coordinates
                            (+/-, default: 0)
        --gcode-flavor      The type of G-code to generate (reprap/teacup/makerbot/mach3/no-extrusion,
                            default: reprap)
        --use-relative-e-distances Enable this to get relative E values
        --gcode-arcs        Use G2/G3 commands for native arcs (experimental, not supported
                            by all firmwares)
        --g0                Use G0 commands for retraction (experimental, not supported by all
                            firmwares)
        --gcode-comments    Make G-code verbose by adding comments (default: no)
        
      Filament options:
        --filament-diameter Diameter in mm of your raw filament (default: 3)
        --extrusion-multiplier
                            Change this to alter the amount of plastic extruded. There should be
                            very little need to change this value, which is only useful to 
                            compensate for filament packing (default: 1)
        --temperature       Extrusion temperature in degree Celsius, set 0 to disable (default: 200)
        --first-layer-temperature Extrusion temperature for the first layer, in degree Celsius,
                            set 0 to disable (default: same as --temperature)
        --bed-temperature   Heated bed temperature in degree Celsius, set 0 to disable (default: 0)
        --first-layer-bed-temperature Heated bed temperature for the first layer, in degree Celsius,
                            set 0 to disable (default: same as --bed-temperature)
        
      Speed options:
        --travel-speed      Speed of non-print moves in mm/s (default: 130)
        --perimeter-speed   Speed of print moves for perimeters in mm/s (default: 30)
        --small-perimeter-speed
                            Speed of print moves for small perimeters in mm/s or % over perimeter speed
                            (default: 30)
        --external-perimeter-speed
                            Speed of print moves for the external perimeter in mm/s or % over perimeter speed
                            (default: 100%)
        --infill-speed      Speed of print moves in mm/s (default: 60)
        --solid-infill-speed Speed of print moves for solid surfaces in mm/s or % over infill speed
                            (default: 60)
        --top-solid-infill-speed Speed of print moves for top surfaces in mm/s or % over solid infill speed
                            (default: 50)
        --bridge-speed      Speed of bridge print moves in mm/s (default: 60)
        --first-layer-speed Speed of print moves for bottom layer, expressed either as an absolute
                            value or as a percentage over normal speeds (default: 30%)
        
      Accuracy options:
        --layer-height      Layer height in mm (default: 0.4)
        --first-layer-height Layer height for first layer (mm or %, default: 100%)
        --infill-every-layers
                            Infill every N layers (default: 1)
      
      Print options:
        --perimeters        Number of perimeters/horizontal skins (range: 0+, default: 3)
        --solid-layers      Number of solid layers to do for top/bottom surfaces
                            (range: 1+, default: 3)
        --fill-density      Infill density (range: 0-1, default: 0.4)
        --fill-angle        Infill angle in degrees (range: 0-90, default: 45)
        --fill-pattern      Pattern to use to fill non-solid layers (default: rectilinear)
        --solid-fill-pattern Pattern to use to fill solid layers (default: rectilinear)
        --start-gcode       Load initial G-code from the supplied file. This will overwrite
                            the default command (home all axes [G28]).
        --end-gcode         Load final G-code from the supplied file. This will overwrite 
                            the default commands (turn off temperature [M104 S0],
                            home X axis [G28 X], disable motors [M84]).
        --layer-gcode       Load layer-change G-code from the supplied file (default: nothing).
        --extra-perimeters  Add more perimeters when needed (default: yes)
        --randomize-start   Randomize starting point across layers (default: yes)
<<<<<<< HEAD
        --avoid-crossing-perimeters Optimize travel moves so that no perimeters are crossed (default: no)
=======
        --only-retract-when-crossing-perimeters
                            Disable retraction when travelling between infill paths inside the same island.
                            (default: no)
>>>>>>> 2a51cad0
        --solid-infill-below-area
                            Force solid infill when a region has a smaller area than this threshold
                            (mm^2, default: 70)
      
       Support material options:
        --support-material  Generate support material for overhangs
        --support-material-threshold
                            Overhang threshold angle (range: 0-90, default: 45)
        --support-material-pattern
                            Pattern to use for support material (default: rectilinear)
        --support-material-spacing
                            Spacing between pattern lines (mm, default: 2.5)
        --support-material-angle
                            Support material angle in degrees (range: 0-90, default: 0)
      
       Retraction options:
        --retract-length    Length of retraction in mm when pausing extrusion (default: 1)
        --retract-speed     Speed for retraction in mm/s (default: 30)
        --retract-restart-extra
                            Additional amount of filament in mm to push after
                            compensating retraction (default: 0)
        --retract-before-travel
                            Only retract before travel moves of this length in mm (default: 2)
        --retract-lift      Lift Z by the given distance in mm when retracting (default: 0)
        
       Retraction options for multi-extruder setups:
        --retract-length-toolchange
                            Length of retraction in mm when disabling tool (default: 1)
        --retract-restart-extra-toolchnage
                            Additional amount of filament in mm to push after
                            switching tool (default: 0)
       
       Cooling options:
        --cooling           Enable fan and cooling control
        --min-fan-speed     Minimum fan speed (default: 35%)
        --max-fan-speed     Maximum fan speed (default: 100%)
        --bridge-fan-speed  Fan speed to use when bridging (default: 100%)
        --fan-below-layer-time Enable fan if layer print time is below this approximate number 
                            of seconds (default: 60)
        --slowdown-below-layer-time Slow down if layer print time is below this approximate number
                            of seconds (default: 15)
        --min-print-speed   Minimum print speed (mm/s, default: 10)
        --disable-fan-first-layers Disable fan for the first N layers (default: 1)
        --fan-always-on     Keep fan always on at min fan speed, even for layers that don't need
                            cooling
       
       Skirt options:
        --skirts            Number of skirts to draw (0+, default: 1)
        --skirt-distance    Distance in mm between innermost skirt and object 
                            (default: 6)
        --skirt-height      Height of skirts to draw (expressed in layers, 0+, default: 1)
        --brim-width        Width of the brim that will get added to each object to help adhesion
                            (mm, default: 0)
       
       Transform options:
        --scale             Factor for scaling input object (default: 1)
        --rotate            Rotation angle in degrees (0-360, default: 0)
        --duplicate         Number of items with auto-arrange (1+, default: 1)
        --bed-size          Bed size, only used for auto-arrange (mm, default: 200,200)
        --duplicate-grid    Number of items with grid arrangement (default: 1,1)
        --duplicate-distance Distance in mm between copies (default: 6)
       
       Sequential printing options:
        --complete-objects  When printing multiple objects and/or copies, complete each one before
                            starting the next one; watch out for extruder collisions (default: no)
        --extruder-clearance-radius Radius in mm above which extruder won't collide with anything
                            (default: 20)
        --extruder-clearance-height Maximum vertical extruder depth; i.e. vertical distance from 
                            extruder tip and carriage bottom (default: 20)
       
       Miscellaneous options:
        --notes             Notes to be added as comments to the output file
      
       Flow options (advanced):
        --extrusion-width   Set extrusion width manually; it accepts either an absolute value in mm
                            (like 0.65) or a percentage over layer height (like 200%)
        --first-layer-extrusion-width
                            Set a different extrusion width for first layer
        --perimeters-extrusion-width
                            Set a different extrusion width for perimeters
        --infill-extrusion-width
                            Set a different extrusion width for infill
        --support-material-extrusion-width
                            Set a different extrusion width for support material
        --bridge-flow-ratio Multiplier for extrusion when bridging (> 0, default: 1)
      
       Multiple extruder options:
        --extruder-offset   Offset of each extruder, if firmware doesn't handle the displacement
                            (can be specified multiple times, default: 0x0)
        --perimeters-extruder
                            Extruder to use for perimeters (1+, default: 1)
        --infill-extruder   Extruder to use for infill (1+, default: 1)
        --support-material-extruder
                            Extruder to use for support material (1+, default: 1)

If you want to change a preset file, just do

    slic3r.pl --load config.ini --layer-height 0.25 --save config.ini

If you want to slice a file overriding an option contained in your preset file:

    slic3r.pl --load config.ini --layer-height 0.25 file.stl<|MERGE_RESOLUTION|>--- conflicted
+++ resolved
@@ -170,13 +170,10 @@
         --layer-gcode       Load layer-change G-code from the supplied file (default: nothing).
         --extra-perimeters  Add more perimeters when needed (default: yes)
         --randomize-start   Randomize starting point across layers (default: yes)
-<<<<<<< HEAD
         --avoid-crossing-perimeters Optimize travel moves so that no perimeters are crossed (default: no)
-=======
         --only-retract-when-crossing-perimeters
                             Disable retraction when travelling between infill paths inside the same island.
                             (default: no)
->>>>>>> 2a51cad0
         --solid-infill-below-area
                             Force solid infill when a region has a smaller area than this threshold
                             (mm^2, default: 70)
