//#undef NDEBUG
#include <cassert>

#include "Preset.hpp"
#include "AppConfig.hpp"
#include "BitmapCache.hpp"

#include <fstream>
#include <stdexcept>
#include <boost/format.hpp>
#include <boost/filesystem.hpp>
#include <boost/filesystem/fstream.hpp>
#include <boost/algorithm/string/predicate.hpp>

#include <boost/nowide/cenv.hpp>
#include <boost/nowide/cstdio.hpp>
#include <boost/nowide/fstream.hpp>
#include <boost/property_tree/ini_parser.hpp>
#include <boost/property_tree/ptree.hpp>
#include <boost/locale.hpp>
#include <boost/log/trivial.hpp>

#include <wx/image.h>
#include <wx/choice.h>
#include <wx/bmpcbox.h>
#include <wx/wupdlock.h>

#include "../../libslic3r/libslic3r.h"
#include "../../libslic3r/Utils.hpp"
#include "../../libslic3r/PlaceholderParser.hpp"

using boost::property_tree::ptree;

namespace Slic3r {

ConfigFileType guess_config_file_type(const ptree &tree)
{
    size_t app_config   = 0;
    size_t bundle       = 0;
    size_t config       = 0;
    for (const ptree::value_type &v : tree) {
        if (v.second.empty()) {
            if (v.first == "background_processing" ||
                v.first == "last_output_path" ||
                v.first == "no_controller" ||
                v.first == "no_defaults")
                ++ app_config;
            else if (v.first == "nozzle_diameter" ||
                v.first == "filament_diameter")
                ++ config;
        } else if (boost::algorithm::starts_with(v.first, "print:") ||
            boost::algorithm::starts_with(v.first, "filament:") ||
            boost::algorithm::starts_with(v.first, "printer:") ||
            v.first == "settings")
            ++ bundle;
        else if (v.first == "presets") {
            ++ app_config;
            ++ bundle;
        } else if (v.first == "recent") {
            for (auto &kvp : v.second)
                if (kvp.first == "config_directory" || kvp.first == "skein_directory")
                    ++ app_config;
        }
    }
    return (app_config > bundle && app_config > config) ? CONFIG_FILE_TYPE_APP_CONFIG :
           (bundle > config) ? CONFIG_FILE_TYPE_CONFIG_BUNDLE : CONFIG_FILE_TYPE_CONFIG;
}


VendorProfile VendorProfile::from_ini(const boost::filesystem::path &path, bool load_all)
{
    ptree tree;
    boost::filesystem::ifstream ifs(path);
    boost::property_tree::read_ini(ifs, tree);
    return VendorProfile::from_ini(tree, path, load_all);
}

VendorProfile VendorProfile::from_ini(const ptree &tree, const boost::filesystem::path &path, bool load_all)
{
    static const std::string printer_model_key = "printer_model:";
    const std::string id = path.stem().string();

    if (! boost::filesystem::exists(path)) {
        throw std::runtime_error((boost::format("Cannot load Vendor Config Bundle `%1%`: File not found: `%2%`.") % id % path).str());
    }

    VendorProfile res(id);

    auto get_or_throw = [&](const ptree &tree, const std::string &key) -> ptree::const_assoc_iterator
    {
        auto res = tree.find(key);
        if (res == tree.not_found()) {
            throw std::runtime_error((boost::format("Vendor Config Bundle `%1%` is not valid: Missing secion or key: `%2%`.") % id % key).str());
        }
        return res;
    };

    const auto &vendor_section = get_or_throw(tree, "vendor")->second;
    res.name = get_or_throw(vendor_section, "name")->second.data();

    auto config_version_str = get_or_throw(vendor_section, "config_version")->second.data();
    auto config_version = Semver::parse(config_version_str);
    if (! config_version) {
        throw std::runtime_error((boost::format("Vendor Config Bundle `%1%` is not valid: Cannot parse config_version: `%2%`.") % id % config_version_str).str());
    } else {
        res.config_version = std::move(*config_version);
    }

    auto config_update_url = vendor_section.find("config_update_url");
    if (config_update_url != vendor_section.not_found()) {
        res.config_update_url = config_update_url->second.data();
    }

    if (! load_all) {
        return res;
    }

    for (auto &section : tree) {
        if (boost::starts_with(section.first, printer_model_key)) {
            VendorProfile::PrinterModel model;
            model.id = section.first.substr(printer_model_key.size());
            model.name = section.second.get<std::string>("name", model.id);
            section.second.get<std::string>("variants", "");
            const auto variants_field = section.second.get<std::string>("variants", "");
            std::vector<std::string> variants;
            if (Slic3r::unescape_strings_cstyle(variants_field, variants)) {
                for (const std::string &variant_name : variants) {
                    if (model.variant(variant_name) == nullptr)
                        model.variants.emplace_back(VendorProfile::PrinterVariant(variant_name));
                }
            } else {
                BOOST_LOG_TRIVIAL(error) << boost::format("Vendor bundle: `%1%`: Malformed variants field: `%2%`") % id % variants_field;
            }
            if (! model.id.empty() && ! model.variants.empty())
                res.models.push_back(std::move(model));
        }
    }

    return res;
}


// Suffix to be added to a modified preset name in the combo box.
static std::string g_suffix_modified = " (modified)";
const std::string& Preset::suffix_modified()
{
    return g_suffix_modified;
}

void Preset::update_suffix_modified()
{
	g_suffix_modified = (" (" + _(L("modified")) + ")").ToUTF8().data();
}
// Remove an optional "(modified)" suffix from a name.
// This converts a UI name to a unique preset identifier.
std::string Preset::remove_suffix_modified(const std::string &name)
{
    return boost::algorithm::ends_with(name, g_suffix_modified) ?
        name.substr(0, name.size() - g_suffix_modified.size()) :
        name;
}

void Preset::set_num_extruders(DynamicPrintConfig &config, unsigned int num_extruders)
{
    const auto &defaults = FullPrintConfig::defaults();
    for (const std::string &key : Preset::nozzle_options()) {
        auto *opt = config.option(key, false);
        assert(opt != nullptr);
        assert(opt->is_vector());
        if (opt != nullptr && opt->is_vector() && key != "default_filament_profile")
            static_cast<ConfigOptionVectorBase*>(opt)->resize(num_extruders, defaults.option(key));
    }
}

// Update new extruder fields at the printer profile.
void Preset::normalize(DynamicPrintConfig &config)
{
    auto *nozzle_diameter = dynamic_cast<const ConfigOptionFloats*>(config.option("nozzle_diameter"));
    if (nozzle_diameter != nullptr)
        // Loaded the Printer settings. Verify, that all extruder dependent values have enough values.
        set_num_extruders(config, (unsigned int)nozzle_diameter->values.size());
    if (config.option("filament_diameter") != nullptr) {
        // This config contains single or multiple filament presets.
        // Ensure that the filament preset vector options contain the correct number of values.
        size_t n = (nozzle_diameter == nullptr) ? 1 : nozzle_diameter->values.size();
        const auto &defaults = FullPrintConfig::defaults();
        for (const std::string &key : Preset::filament_options()) {
			if (key == "compatible_printers")
				continue;
            auto *opt = config.option(key, false);
            assert(opt != nullptr);
            assert(opt->is_vector());
            if (opt != nullptr && opt->is_vector())
                static_cast<ConfigOptionVectorBase*>(opt)->resize(n, defaults.option(key));
        }
        // The following keys are mandatory for the UI, but they are not part of FullPrintConfig, therefore they are handled separately.
        for (const std::string &key : { "filament_settings_id" }) {
            auto *opt = config.option(key, false);
            assert(opt != nullptr);
            assert(opt->type() == coStrings);
            if (opt != nullptr && opt->type() == coStrings)
                static_cast<ConfigOptionStrings*>(opt)->values.resize(n, std::string());
        }
    }
}

// Load a config file, return a C++ class Slic3r::DynamicPrintConfig with $keys initialized from the config file.
// In case of a "default" config item, return the default values.
DynamicPrintConfig& Preset::load(const std::vector<std::string> &keys)
{
    // Set the configuration from the defaults.
    Slic3r::FullPrintConfig defaults;
    this->config.apply_only(defaults, keys.empty() ? defaults.keys() : keys);
    if (! this->is_default) {
        // Load the preset file, apply preset values on top of defaults.
        try {
            this->config.load_from_ini(this->file);
            Preset::normalize(this->config);
        } catch (const std::ifstream::failure &err) {
            throw std::runtime_error(std::string("The selected preset cannot be loaded: ") + this->file + "\n\tReason: " + err.what());
        } catch (const std::runtime_error &err) {
            throw std::runtime_error(std::string("Failed loading the preset file: ") + this->file + "\n\tReason: " + err.what());
        }
    }
    this->loaded = true;
    return this->config;
}

void Preset::save()
{
    this->config.save(this->file);
}

// Return a label of this preset, consisting of a name and a "(modified)" suffix, if this preset is dirty.
std::string Preset::label() const
{
    return this->name + (this->is_dirty ? g_suffix_modified : "");
}

bool Preset::is_compatible_with_printer(const Preset &active_printer, const DynamicPrintConfig *extra_config) const
{
    auto &condition               = this->compatible_printers_condition();
    auto *compatible_printers     = dynamic_cast<const ConfigOptionStrings*>(this->config.option("compatible_printers"));
    bool  has_compatible_printers = compatible_printers != nullptr && ! compatible_printers->values.empty();
    if (! has_compatible_printers && ! condition.empty()) {
        try {
            return PlaceholderParser::evaluate_boolean_expression(condition, active_printer.config, extra_config);
        } catch (const std::runtime_error &err) {
            //FIXME in case of an error, return "compatible with everything".
            printf("Preset::is_compatible_with_printer - parsing error of compatible_printers_condition %s:\n%s\n", active_printer.name.c_str(), err.what());
            return true;
        }
    }
    return this->is_default || active_printer.name.empty() || ! has_compatible_printers ||
        std::find(compatible_printers->values.begin(), compatible_printers->values.end(), active_printer.name) != 
            compatible_printers->values.end();
}

bool Preset::is_compatible_with_printer(const Preset &active_printer) const
{
    DynamicPrintConfig config;
    config.set_key_value("printer_preset", new ConfigOptionString(active_printer.name));
    config.set_key_value("num_extruders", new ConfigOptionInt(
        (int)static_cast<const ConfigOptionFloats*>(active_printer.config.option("nozzle_diameter"))->values.size()));
    return this->is_compatible_with_printer(active_printer, &config);
}

bool Preset::update_compatible_with_printer(const Preset &active_printer, const DynamicPrintConfig *extra_config)
{
    return this->is_compatible = is_compatible_with_printer(active_printer, extra_config);
}

void Preset::set_visible_from_appconfig(const AppConfig &app_config)
{
    if (vendor == nullptr) { return; }
    const std::string &model = config.opt_string("printer_model");
    const std::string &variant = config.opt_string("printer_variant");
    if (model.empty() || variant.empty()) { return; }
    is_visible = app_config.get_variant(vendor->id, model, variant);
}

const std::vector<std::string>& Preset::print_options()
{    
    static std::vector<std::string> s_opts {
        "layer_height", "first_layer_height", "perimeters", "spiral_vase", "top_solid_layers", "bottom_solid_layers", 
        "extra_perimeters", "only_one_perimeter_top", "ensure_vertical_shell_thickness", "avoid_crossing_perimeters", "thin_walls", "overhangs", 
        "seam_position", "external_perimeters_first", "fill_density", "fill_pattern", "top_fill_pattern", "bottom_fill_pattern", 
        "infill_every_layers", "infill_only_where_needed", "solid_infill_every_layers", "fill_angle", "bridge_angle", 
        "solid_infill_below_area", "only_retract_when_crossing_perimeters", "infill_first", "max_print_speed", 
        "max_volumetric_speed", "max_volumetric_extrusion_rate_slope_positive", "max_volumetric_extrusion_rate_slope_negative", 
        "perimeter_speed", "small_perimeter_speed", "external_perimeter_speed", "infill_speed", "solid_infill_speed", 
        "top_solid_infill_speed", "support_material_speed", "support_material_xy_spacing", "support_material_interface_speed",
        "bridge_speed", "gap_fill", "gap_fill_speed", "travel_speed", "first_layer_speed", "perimeter_acceleration", "infill_acceleration",
        "bridge_acceleration", "first_layer_acceleration", "default_acceleration", "skirts", "skirt_distance", "skirt_height",
        "min_skirt_length", "brim_width", "support_material", "support_material_threshold", "support_material_enforce_layers", 
        "raft_layers", "support_material_pattern", "support_material_with_sheath", "support_material_spacing", 
        "support_material_synchronize_layers", "support_material_angle", "support_material_interface_layers", 
        "support_material_interface_spacing", "support_material_interface_contact_loops", "support_material_contact_distance", 
        "support_material_buildplate_only", "dont_support_bridges", "notes", "complete_objects", "extruder_clearance_radius", 
        "extruder_clearance_height", "gcode_comments", "output_filename_format", "post_process", "perimeter_extruder", 
        "infill_extruder", "solid_infill_extruder", "support_material_extruder", "support_material_interface_extruder", 
        "ooze_prevention", "standby_temperature_delta", "interface_shells", "extrusion_width", "first_layer_extrusion_width", 
        "perimeter_extrusion_width", "external_perimeter_extrusion_width", "infill_extrusion_width", "solid_infill_extrusion_width", 
        "top_infill_extrusion_width", "support_material_extrusion_width", "infill_overlap", "bridge_flow_ratio", 
        "over_bridge_flow_ratio", "clip_multipart_objects", "enforce_full_fill_volume", "external_infill_margin", "bridged_infill_margin",
        "elefant_foot_compensation", "xy_size_compensation", "hole_size_compensation", "threads", "resolution",
        "wipe_tower", "wipe_tower_x", "wipe_tower_y", "wipe_tower_width", "wipe_tower_rotation_angle", "wipe_tower_bridging",
        "only_one_perimeter_top", "single_extruder_multi_material_priming", "compatible_printers", "compatible_printers_condition", "inherits", 
<<<<<<< HEAD
        "infill_dense", "no_perimeter_unsupported", "min_perimeter_unsupported", "noperi_bridge_only", "exact_last_layer_height"
=======
        "infill_dense", "no_perimeter_unsupported", "min_perimeter_unsupported", "noperi_bridge_only", "support_material_solid_first_layer"
>>>>>>> a383f89a
    };
    return s_opts;
}

const std::vector<std::string>& Preset::filament_options()
{    
    static std::vector<std::string> s_opts {
        "filament_colour", "filament_diameter", "filament_type", "filament_soluble", "filament_notes", "filament_max_volumetric_speed",
        "extrusion_multiplier", "filament_density", "filament_cost", "filament_loading_speed", "filament_loading_speed_start", "filament_load_time",
        "filament_unloading_speed", "filament_toolchange_delay", "filament_unloading_speed_start", "filament_unload_time", "filament_cooling_moves",
        "filament_cooling_initial_speed", "filament_cooling_final_speed", "filament_ramming_parameters", "filament_minimal_purge_on_wipe_tower",
        "temperature", "first_layer_temperature", "bed_temperature", "first_layer_bed_temperature", "fan_always_on", "cooling", "min_fan_speed",
        "max_fan_speed", "bridge_fan_speed", "top_fan_speed", "disable_fan_first_layers", "fan_below_layer_time", "slowdown_below_layer_time",
        "min_print_speed", "start_filament_gcode", "end_filament_gcode","compatible_printers", "compatible_printers_condition", "inherits"
    };
    return s_opts;
}

const std::vector<std::string>& Preset::printer_options()
{    
    static std::vector<std::string> s_opts;
    if (s_opts.empty()) {
        s_opts = {
            "bed_shape", "z_offset", "gcode_flavor", "use_relative_e_distances", "serial_port", "serial_speed", "host_type",
            "print_host", "printhost_apikey", "printhost_cafile", "use_firmware_retraction", "use_volumetric_e", "variable_layer_height",
            "single_extruder_multi_material", "start_gcode", "end_gcode", "before_layer_gcode", "layer_gcode", "toolchange_gcode",
            "between_objects_gcode", "printer_vendor", "printer_model", "printer_variant", "printer_notes", "cooling_tube_retraction",
            "cooling_tube_length", "parking_pos_retraction", "extra_loading_move", "max_print_height", "default_print_profile", "inherits",
            "remaining_times", "silent_mode", "machine_max_acceleration_extruding", "machine_max_acceleration_retracting",
			"machine_max_acceleration_x", "machine_max_acceleration_y", "machine_max_acceleration_z", "machine_max_acceleration_e",
        	"machine_max_feedrate_x", "machine_max_feedrate_y", "machine_max_feedrate_z", "machine_max_feedrate_e",
        	"machine_min_extruding_rate", "machine_min_travel_rate",
        	"machine_max_jerk_x", "machine_max_jerk_y", "machine_max_jerk_z", "machine_max_jerk_e"
        };
        s_opts.insert(s_opts.end(), Preset::nozzle_options().begin(), Preset::nozzle_options().end());
    }
    return s_opts;
}

// The following nozzle options of a printer profile will be adjusted to match the size 
// of the nozzle_diameter vector.
const std::vector<std::string>& Preset::nozzle_options()
{
    // ConfigOptionFloats, ConfigOptionPercents, ConfigOptionBools, ConfigOptionStrings
    static std::vector<std::string> s_opts {
        "nozzle_diameter", "min_layer_height", "max_layer_height", "extruder_offset",
        "retract_length", "retract_lift", "retract_lift_above", "retract_lift_below", "retract_speed", "deretract_speed",
        "retract_before_wipe", "retract_restart_extra", "retract_before_travel", "wipe",
        "retract_layer_change", "retract_length_toolchange", "retract_restart_extra_toolchange", "extruder_colour", 
        "default_filament_profile"
    };
    return s_opts;
}

PresetCollection::PresetCollection(Preset::Type type, const std::vector<std::string> &keys) :
    m_type(type),
    m_edited_preset(type, "", false),
    m_idx_selected(0),
    m_bitmap_main_frame(new wxBitmap),
	m_bitmap_cache(new GUI::BitmapCache)
{
    // Insert just the default preset.
    m_presets.emplace_back(Preset(type, "- default -", true));
    m_presets.front().load(keys);
    m_edited_preset.config.apply(m_presets.front().config);
}

PresetCollection::~PresetCollection()
{
    delete m_bitmap_main_frame;
    m_bitmap_main_frame = nullptr;
	delete m_bitmap_cache;
	m_bitmap_cache = nullptr;
}

void PresetCollection::reset(bool delete_files)
{
    if (m_presets.size() > 1) {
        if (delete_files) {
            // Erase the preset files.
            for (Preset &preset : m_presets)
                if (! preset.is_default && ! preset.is_external && ! preset.is_system)
                    boost::nowide::remove(preset.file.c_str());
        }
        // Don't use m_presets.resize() here as it requires a default constructor for Preset.
        m_presets.erase(m_presets.begin() + 1, m_presets.end());
        this->select_preset(0);
    }
}

// Load all presets found in dir_path.
// Throws an exception on error.
void PresetCollection::load_presets(const std::string &dir_path, const std::string &subdir)
{
	boost::filesystem::path dir = boost::filesystem::canonical(boost::filesystem::path(dir_path) / subdir).make_preferred();
	m_dir_path = dir.string();
    t_config_option_keys keys = this->default_preset().config.keys();
    std::string errors_cummulative;
	for (auto &dir_entry : boost::filesystem::directory_iterator(dir))
        if (boost::filesystem::is_regular_file(dir_entry.status()) && boost::algorithm::iends_with(dir_entry.path().filename().string(), ".ini")) {
            std::string name = dir_entry.path().filename().string();
            // Remove the .ini suffix.
            name.erase(name.size() - 4);
            if (this->find_preset(name, false)) {
                // This happens when there's is a preset (most likely legacy one) with the same name as a system preset
                // that's already been loaded from a bundle.
                BOOST_LOG_TRIVIAL(warning) << "Preset already present, not loading: " << name;
                continue;
            }
            try {
                Preset preset(m_type, name, false);
                preset.file = dir_entry.path().string();
                preset.load(keys);
                m_presets.emplace_back(preset);
            } catch (const std::runtime_error &err) {
                errors_cummulative += err.what();
                errors_cummulative += "\n";
			}
        }
    std::sort(m_presets.begin() + 1, m_presets.end());
    this->select_preset(first_visible_idx());
    if (! errors_cummulative.empty())
        throw std::runtime_error(errors_cummulative);
}

// Load a preset from an already parsed config file, insert it into the sorted sequence of presets
// and select it, losing previous modifications.
Preset& PresetCollection::load_preset(const std::string &path, const std::string &name, const DynamicPrintConfig &config, bool select)
{
    DynamicPrintConfig cfg(this->default_preset().config);
    cfg.apply_only(config, cfg.keys(), true);
    return this->load_preset(path, name, std::move(cfg), select);
}

static bool profile_print_params_same(const DynamicPrintConfig &cfg1, const DynamicPrintConfig &cfg2)
{
    t_config_option_keys diff = cfg1.diff(cfg2);
    // Following keys are used by the UI, not by the slicing core, therefore they are not important
    // when comparing profiles for equality. Ignore them.
    for (const char *key : { "compatible_printers", "compatible_printers_condition", "inherits", 
                             "print_settings_id", "filament_settings_id", "printer_settings_id",
                             "printer_model", "printer_variant", "default_print_profile", "default_filament_profile" })
        diff.erase(std::remove(diff.begin(), diff.end(), key), diff.end());
    // Preset with the same name as stored inside the config exists.
    return diff.empty();
}

// Load a preset from an already parsed config file, insert it into the sorted sequence of presets
// and select it, losing previous modifications.
// In case 
Preset& PresetCollection::load_external_preset(
    // Path to the profile source file (a G-code, an AMF or 3MF file, a config file)
    const std::string           &path,
    // Name of the profile, derived from the source file name.
    const std::string           &name,
    // Original name of the profile, extracted from the loaded config. Empty, if the name has not been stored.
    const std::string           &original_name,
    // Config to initialize the preset from.
    const DynamicPrintConfig    &config,
    // Select the preset after loading?
    bool                         select)
{
    // Load the preset over a default preset, so that the missing fields are filled in from the default preset.
    DynamicPrintConfig cfg(this->default_preset().config);
    cfg.apply_only(config, cfg.keys(), true);
    // Is there a preset already loaded with the name stored inside the config?
    std::deque<Preset>::iterator it = this->find_preset_internal(original_name);
    if (it != m_presets.end() && it->name == original_name && profile_print_params_same(it->config, cfg)) {
        // The preset exists and it matches the values stored inside config.
        if (select)
            this->select_preset(it - m_presets.begin());
        return *it;
    }
    // Update the "inherits" field.
    std::string &inherits = Preset::inherits(cfg);
    if (it != m_presets.end() && inherits.empty()) {
        // There is a profile with the same name already loaded. Should we update the "inherits" field?
        if (it->vendor == nullptr)
            inherits = it->inherits();
        else
            inherits = it->name;
    }
    // The external preset does not match an internal preset, load the external preset.
    std::string new_name;
    for (size_t idx = 0;; ++ idx) {
        std::string suffix;
        if (original_name.empty()) {
            if (idx > 0)
                suffix = " (" + std::to_string(idx) + ")";
        } else {
            if (idx == 0)
                suffix = " (" + original_name + ")";            
            else
                suffix = " (" + original_name + "-" + std::to_string(idx) + ")";
        }
        new_name = name + suffix;
        it = this->find_preset_internal(new_name);
        if (it == m_presets.end() || it->name != new_name)
            // Unique profile name. Insert a new profile.
            break;
        if (profile_print_params_same(it->config, cfg)) {
            // The preset exists and it matches the values stored inside config.
            if (select)
                this->select_preset(it - m_presets.begin());
            return *it;
        }
        // Form another profile name.
    }
    // Insert a new profile.
    Preset &preset = this->load_preset(path, new_name, std::move(cfg), select);
    preset.is_external = true;
    if (&this->get_selected_preset() == &preset)
        this->get_edited_preset().is_external = true;

    return preset;
}

Preset& PresetCollection::load_preset(const std::string &path, const std::string &name, DynamicPrintConfig &&config, bool select)
{
    auto it = this->find_preset_internal(name);
    if (it == m_presets.end() || it->name != name) {
        // The preset was not found. Create a new preset.
        it = m_presets.emplace(it, Preset(m_type, name, false));
    }
    Preset &preset = *it;
    preset.file = path;
    preset.config = std::move(config);
    preset.loaded = true;
    preset.is_dirty = false;
    if (select)
        this->select_preset_by_name(name, true);
    return preset;
}

void PresetCollection::save_current_preset(const std::string &new_name)
{
	// 1) Find the preset with a new_name or create a new one,
	// initialize it with the edited config.
    auto it = this->find_preset_internal(new_name);
    if (it != m_presets.end() && it->name == new_name) {
        // Preset with the same name found.
        Preset &preset = *it;
        if (preset.is_default || preset.is_external || preset.is_system)
            // Cannot overwrite the default preset.
            return;
        // Overwriting an existing preset.
        preset.config = std::move(m_edited_preset.config);
    } else {
        // Creating a new preset.
		Preset       &preset   = *m_presets.insert(it, m_edited_preset);
        std::string  &inherits = preset.inherits();
        std::string   old_name = preset.name;
        preset.name = new_name;
		preset.file = this->path_from_name(new_name);
        preset.vendor = nullptr;
        if (preset.is_system) {
            // Inheriting from a system preset.
            inherits = /* preset.vendor->name + "/" + */ old_name;
        } else if (inherits.empty()) {
            // Inheriting from a user preset. Link the new preset to the old preset.
            // inherits = old_name;
        } else {
            // Inherited from a user preset. Just maintain the "inherited" flag, 
            // meaning it will inherit from either the system preset, or the inherited user preset.
        }
        preset.is_default  = false;
        preset.is_system   = false;
        preset.is_external = false;
    }
	// 2) Activate the saved preset.
	this->select_preset_by_name(new_name, true);
	// 2) Store the active preset to disk.
	this->get_selected_preset().save();
}

void PresetCollection::delete_current_preset()
{
    const Preset &selected = this->get_selected_preset();
    if (selected.is_default)
        return;
	if (! selected.is_external && ! selected.is_system) {
		// Erase the preset file.
		boost::nowide::remove(selected.file.c_str());
	}
    // Remove the preset from the list.
    m_presets.erase(m_presets.begin() + m_idx_selected);
    // Find the next visible preset.
    size_t new_selected_idx = m_idx_selected;
    if (new_selected_idx < m_presets.size())
        for (; new_selected_idx < m_presets.size() && ! m_presets[new_selected_idx].is_visible; ++ new_selected_idx) ;
    if (new_selected_idx == m_presets.size())
		for (--new_selected_idx; new_selected_idx > 0 && !m_presets[new_selected_idx].is_visible; --new_selected_idx);
    this->select_preset(new_selected_idx);
}

bool PresetCollection::load_bitmap_default(const std::string &file_name)
{
    return m_bitmap_main_frame->LoadFile(wxString::FromUTF8(Slic3r::var(file_name).c_str()), wxBITMAP_TYPE_PNG);
}

const Preset* PresetCollection::get_selected_preset_parent() const
{
    const std::string &inherits = this->get_edited_preset().inherits();
    if (inherits.empty())
		return this->get_selected_preset().is_system ? &this->get_selected_preset() : nullptr; 
    const Preset* preset = this->find_preset(inherits, false);
    return (preset == nullptr || preset->is_default || preset->is_external) ? nullptr : preset;
}

const Preset* PresetCollection::get_preset_parent(const Preset& child) const
{
    const std::string &inherits = child.inherits();
    if (inherits.empty())
// 		return this->get_selected_preset().is_system ? &this->get_selected_preset() : nullptr; 
		return nullptr; 
    const Preset* preset = this->find_preset(inherits, false);
    return (preset == nullptr/* || preset->is_default */|| preset->is_external) ? nullptr : preset;
}

const std::string& PresetCollection::get_suffix_modified() {
	return g_suffix_modified;
}

// Return a preset by its name. If the preset is active, a temporary copy is returned.
// If a preset is not found by its name, null is returned.
Preset* PresetCollection::find_preset(const std::string &name, bool first_visible_if_not_found)
{
    Preset key(m_type, name, false);
    auto it = this->find_preset_internal(name);
    // Ensure that a temporary copy is returned if the preset found is currently selected.
    return (it != m_presets.end() && it->name == key.name) ? &this->preset(it - m_presets.begin()) : 
        first_visible_if_not_found ? &this->first_visible() : nullptr;
}

// Return index of the first visible preset. Certainly at least the '- default -' preset shall be visible.
size_t PresetCollection::first_visible_idx() const
{
    size_t idx = m_default_suppressed ? 1 : 0;
    for (; idx < this->m_presets.size(); ++ idx)
        if (m_presets[idx].is_visible)
            break;
    if (idx == this->m_presets.size())
        idx = 0;
    return idx;
}

void PresetCollection::set_default_suppressed(bool default_suppressed)
{
    if (m_default_suppressed != default_suppressed) {
        m_default_suppressed = default_suppressed;
        m_presets.front().is_visible = ! default_suppressed || (m_presets.size() > 1 && m_idx_selected > 0);
    }
}

size_t PresetCollection::update_compatible_with_printer_internal(const Preset &active_printer, bool unselect_if_incompatible)
{
    DynamicPrintConfig config;
    config.set_key_value("printer_preset", new ConfigOptionString(active_printer.name));
    config.set_key_value("num_extruders", new ConfigOptionInt(
        (int)static_cast<const ConfigOptionFloats*>(active_printer.config.option("nozzle_diameter"))->values.size()));
    for (size_t idx_preset = 1; idx_preset < m_presets.size(); ++ idx_preset) {
        bool    selected        = idx_preset == m_idx_selected;
        Preset &preset_selected = m_presets[idx_preset];
        Preset &preset_edited   = selected ? m_edited_preset : preset_selected;
        if (! preset_edited.update_compatible_with_printer(active_printer, &config) &&
            selected && unselect_if_incompatible)
            m_idx_selected = (size_t)-1;
        if (selected)
            preset_selected.is_compatible = preset_edited.is_compatible;
    }
    return m_idx_selected;
}

// Save the preset under a new name. If the name is different from the old one,
// a new preset is stored into the list of presets.
// All presets are marked as not modified and the new preset is activated.
//void PresetCollection::save_current_preset(const std::string &new_name);

// Delete the current preset, activate the first visible preset.
//void PresetCollection::delete_current_preset();

// Update the wxChoice UI component from this list of presets.
// Hide the 
void PresetCollection::update_platter_ui(wxBitmapComboBox *ui)
{
    if (ui == nullptr)
        return;
    // Otherwise fill in the list from scratch.
    ui->Freeze();
    ui->Clear();
	size_t selected_preset_item = 0;

	const Preset &selected_preset = this->get_selected_preset();
	// Show wide icons if the currently selected preset is not compatible with the current printer,
	// and draw a red flag in front of the selected preset.
	bool wide_icons = !selected_preset.is_compatible && m_bitmap_incompatible != nullptr;

	std::map<wxString, wxBitmap*> nonsys_presets;
	wxString selected = "";
	if (!this->m_presets.front().is_visible)
		ui->Append("------- " +_(L("System presets")) + " -------", wxNullBitmap);
	for (size_t i = this->m_presets.front().is_visible ? 0 : 1; i < this->m_presets.size(); ++i) {
        const Preset &preset = this->m_presets[i];
        if (! preset.is_visible || (! preset.is_compatible && i != m_idx_selected))
            continue;
		std::string   bitmap_key = "";
		// If the filament preset is not compatible and there is a "red flag" icon loaded, show it left
		// to the filament color image.
		if (wide_icons)
			bitmap_key += preset.is_compatible ? ",cmpt" : ",ncmpt";
		bitmap_key += (preset.is_system || preset.is_default) ? ",syst" : ",nsyst";
		wxBitmap     *bmp = m_bitmap_cache->find(bitmap_key);
		if (bmp == nullptr) {
			// Create the bitmap with color bars.
			std::vector<wxBitmap> bmps;
			if (wide_icons)
				// Paint a red flag for incompatible presets.
				bmps.emplace_back(preset.is_compatible ? m_bitmap_cache->mkclear(16, 16) : *m_bitmap_incompatible);
			// Paint the color bars.
			bmps.emplace_back(m_bitmap_cache->mkclear(4, 16));
			bmps.emplace_back(*m_bitmap_main_frame);
			// Paint a lock at the system presets.
 			bmps.emplace_back(m_bitmap_cache->mkclear(6, 16));
			bmps.emplace_back((preset.is_system || preset.is_default) ? *m_bitmap_lock : m_bitmap_cache->mkclear(16, 16));
			bmp = m_bitmap_cache->insert(bitmap_key, bmps);
		}

		if (preset.is_default || preset.is_system){
			ui->Append(wxString::FromUTF8((preset.name + (preset.is_dirty ? g_suffix_modified : "")).c_str()),
				(bmp == 0) ? (m_bitmap_main_frame ? *m_bitmap_main_frame : wxNullBitmap) : *bmp);
			if (i == m_idx_selected)
				selected_preset_item = ui->GetCount() - 1;
		}
		else
		{
			nonsys_presets.emplace(wxString::FromUTF8((preset.name + (preset.is_dirty ? g_suffix_modified : "")).c_str()), bmp/*preset.is_compatible*/);
			if (i == m_idx_selected)
				selected = wxString::FromUTF8((preset.name + (preset.is_dirty ? g_suffix_modified : "")).c_str());
		}
		if (preset.is_default)
			ui->Append("------- " + _(L("System presets")) + " -------", wxNullBitmap);
	}
	if (!nonsys_presets.empty())
	{
		ui->Append("-------  " + _(L("User presets")) + "  -------", wxNullBitmap);
		for (std::map<wxString, wxBitmap*>::iterator it = nonsys_presets.begin(); it != nonsys_presets.end(); ++it) {
			ui->Append(it->first, *it->second);
			if (it->first == selected)
				selected_preset_item = ui->GetCount() - 1;
		}
	}

	ui->SetSelection(selected_preset_item);
	ui->SetToolTip(ui->GetString(selected_preset_item));
    ui->Thaw();
}

size_t PresetCollection::update_tab_ui(wxBitmapComboBox *ui, bool show_incompatible)
{
    if (ui == nullptr)
        return 0;
    ui->Freeze();
    ui->Clear();
	size_t selected_preset_item = 0;

	std::map<wxString, wxBitmap*> nonsys_presets;
	wxString selected = "";
	if (!this->m_presets.front().is_visible)
		ui->Append("------- " + _(L("System presets")) + " -------", wxNullBitmap);
	for (size_t i = this->m_presets.front().is_visible ? 0 : 1; i < this->m_presets.size(); ++i) {
        const Preset &preset = this->m_presets[i];
        if (! preset.is_visible || (! show_incompatible && ! preset.is_compatible && i != m_idx_selected))
            continue;
		std::string   bitmap_key = "tab";
		bitmap_key += preset.is_compatible ? ",cmpt" : ",ncmpt";
		bitmap_key += (preset.is_system || preset.is_default) ? ",syst" : ",nsyst";
		wxBitmap     *bmp = m_bitmap_cache->find(bitmap_key);
		if (bmp == nullptr) {
			// Create the bitmap with color bars.
			std::vector<wxBitmap> bmps;
			const wxBitmap* tmp_bmp = preset.is_compatible ? m_bitmap_compatible : m_bitmap_incompatible;
			bmps.emplace_back((tmp_bmp == 0) ? (m_bitmap_main_frame ? *m_bitmap_main_frame : wxNullBitmap) : *tmp_bmp);
			// Paint a lock at the system presets.
			bmps.emplace_back((preset.is_system || preset.is_default) ? *m_bitmap_lock : m_bitmap_cache->mkclear(16, 16));
			bmp = m_bitmap_cache->insert(bitmap_key, bmps);
		}

		if (preset.is_default || preset.is_system){
			ui->Append(wxString::FromUTF8((preset.name + (preset.is_dirty ? g_suffix_modified : "")).c_str()),
				(bmp == 0) ? (m_bitmap_main_frame ? *m_bitmap_main_frame : wxNullBitmap) : *bmp);
			if (i == m_idx_selected)
				selected_preset_item = ui->GetCount() - 1;
		}
		else
		{
			nonsys_presets.emplace(wxString::FromUTF8((preset.name + (preset.is_dirty ? g_suffix_modified : "")).c_str()), bmp/*preset.is_compatible*/);
			if (i == m_idx_selected)
				selected = wxString::FromUTF8((preset.name + (preset.is_dirty ? g_suffix_modified : "")).c_str());
		}
		if (preset.is_default)
			ui->Append("------- " + _(L("System presets")) + " -------", wxNullBitmap);
    }
	if (!nonsys_presets.empty())
	{
		ui->Append("-------  " + _(L("User presets")) + "  -------", wxNullBitmap);
		for (std::map<wxString, wxBitmap*>::iterator it = nonsys_presets.begin(); it != nonsys_presets.end(); ++it) {
			ui->Append(it->first, *it->second);
			if (it->first == selected)
				selected_preset_item = ui->GetCount() - 1;
		}
	}
	ui->SetSelection(selected_preset_item);
	ui->SetToolTip(ui->GetString(selected_preset_item));
    ui->Thaw();
	return selected_preset_item;
}

// Update a dirty floag of the current preset, update the labels of the UI component accordingly.
// Return true if the dirty flag changed.
bool PresetCollection::update_dirty_ui(wxBitmapComboBox *ui)
{
    wxWindowUpdateLocker noUpdates(ui);
    // 1) Update the dirty flag of the current preset.
    bool was_dirty = this->get_selected_preset().is_dirty;
    bool is_dirty  = current_is_dirty();
    this->get_selected_preset().is_dirty = is_dirty;
    this->get_edited_preset().is_dirty = is_dirty;
    // 2) Update the labels.
    for (unsigned int ui_id = 0; ui_id < ui->GetCount(); ++ ui_id) {
        std::string   old_label    = ui->GetString(ui_id).utf8_str().data();
        std::string   preset_name  = Preset::remove_suffix_modified(old_label);
        const Preset *preset       = this->find_preset(preset_name, false);
        assert(preset != nullptr);
		if (preset != nullptr) {
			std::string new_label = preset->is_dirty ? preset->name + g_suffix_modified : preset->name;
			if (old_label != new_label)
				ui->SetString(ui_id, wxString::FromUTF8(new_label.c_str()));
		}
    }
#ifdef __APPLE__
    // wxWidgets on OSX do not upload the text of the combo box line automatically.
    // Force it to update by re-selecting.
    ui->SetSelection(ui->GetSelection());
#endif /* __APPLE __ */
    return was_dirty != is_dirty;
}

std::vector<std::string> PresetCollection::dirty_options(const Preset *edited, const Preset *reference, const bool is_printer_type /*= false*/)
{
    std::vector<std::string> changed;
	if (edited != nullptr && reference != nullptr) {
        changed = is_printer_type  ? 
				reference->config.deep_diff(edited->config) :
				reference->config.diff(edited->config);
        // The "compatible_printers" option key is handled differently from the others:
        // It is not mandatory. If the key is missing, it means it is compatible with any printer.
        // If the key exists and it is empty, it means it is compatible with no printer.
        std::initializer_list<const char*> optional_keys { "compatible_printers" };
        for (auto &opt_key : optional_keys) {
            if (reference->config.has(opt_key) != edited->config.has(opt_key))
                changed.emplace_back(opt_key);
        }
    }
    return changed;
}

// Select a new preset. This resets all the edits done to the currently selected preset.
// If the preset with index idx does not exist, a first visible preset is selected.
Preset& PresetCollection::select_preset(size_t idx)
{
    for (Preset &preset : m_presets)
        preset.is_dirty = false;
    if (idx >= m_presets.size())
        idx = first_visible_idx();
    m_idx_selected = idx;
    m_edited_preset = m_presets[idx];
    m_presets.front().is_visible = ! m_default_suppressed || m_idx_selected == 0;
    return m_presets[idx];
}

bool PresetCollection::select_preset_by_name(const std::string &name_w_suffix, bool force)
{   
    std::string name = Preset::remove_suffix_modified(name_w_suffix);
    // 1) Try to find the preset by its name.
    auto it = this->find_preset_internal(name);
    size_t idx = 0;
	if (it != m_presets.end() && it->name == name && it->is_visible)
        // Preset found by its name and it is visible.
        idx = it - m_presets.begin();
    else {
        // Find the first visible preset.
        for (size_t i = m_default_suppressed ? 1 : 0; i < m_presets.size(); ++ i)
            if (m_presets[i].is_visible) {
                idx = i;
                break;
            }
        // If the first visible preset was not found, return the 0th element, which is the default preset.
    }

    // 2) Select the new preset.
    if (m_idx_selected != idx || force) {
        this->select_preset(idx);
        return true;
    }

    return false;
}

bool PresetCollection::select_preset_by_name_strict(const std::string &name)
{   
    // 1) Try to find the preset by its name.
    auto it = this->find_preset_internal(name);
    size_t idx = (size_t)-1;
	if (it != m_presets.end() && it->name == name && it->is_visible)
        // Preset found by its name.
        idx = it - m_presets.begin();
    // 2) Select the new preset.
    if (idx != (size_t)-1) {
        this->select_preset(idx);
        return true;
    }
    m_idx_selected = idx;
    return false;
}

// Merge one vendor's presets with the other vendor's presets, report duplicates.
std::vector<std::string> PresetCollection::merge_presets(PresetCollection &&other, const std::set<VendorProfile> &new_vendors)
{
    std::vector<std::string> duplicates;
    for (Preset &preset : other.m_presets) {
        if (preset.is_default || preset.is_external)
            continue;
        Preset key(m_type, preset.name);
        auto it = std::lower_bound(m_presets.begin() + 1, m_presets.end(), key);
        if (it == m_presets.end() || it->name != preset.name) {
            if (preset.vendor != nullptr) {
                // Re-assign a pointer to the vendor structure in the new PresetBundle.
                auto it = new_vendors.find(*preset.vendor);
                assert(it != new_vendors.end());
                preset.vendor = &(*it);
            }
            this->m_presets.emplace(it, std::move(preset));
        } else
            duplicates.emplace_back(std::move(preset.name));
    }
    return duplicates;
}

std::string PresetCollection::name() const
{
    switch (this->type()) {
    case Preset::TYPE_PRINT:    return "print";
    case Preset::TYPE_FILAMENT: return "filament";
    case Preset::TYPE_PRINTER:  return "printer";
    default:                    return "invalid";
    }
}

// Generate a file path from a profile name. Add the ".ini" suffix if it is missing.
std::string PresetCollection::path_from_name(const std::string &new_name) const
{
	std::string file_name = boost::iends_with(new_name, ".ini") ? new_name : (new_name + ".ini");
    return (boost::filesystem::path(m_dir_path) / file_name).make_preferred().string();
}

} // namespace Slic3r<|MERGE_RESOLUTION|>--- conflicted
+++ resolved
@@ -306,11 +306,8 @@
         "elefant_foot_compensation", "xy_size_compensation", "hole_size_compensation", "threads", "resolution",
         "wipe_tower", "wipe_tower_x", "wipe_tower_y", "wipe_tower_width", "wipe_tower_rotation_angle", "wipe_tower_bridging",
         "only_one_perimeter_top", "single_extruder_multi_material_priming", "compatible_printers", "compatible_printers_condition", "inherits", 
-<<<<<<< HEAD
-        "infill_dense", "no_perimeter_unsupported", "min_perimeter_unsupported", "noperi_bridge_only", "exact_last_layer_height"
-=======
-        "infill_dense", "no_perimeter_unsupported", "min_perimeter_unsupported", "noperi_bridge_only", "support_material_solid_first_layer"
->>>>>>> a383f89a
+        "infill_dense", "no_perimeter_unsupported", "min_perimeter_unsupported", "noperi_bridge_only", "support_material_solid_first_layer",
+        "exact_last_layer_height"
     };
     return s_opts;
 }
